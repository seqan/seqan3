--- conflicted
+++ resolved
@@ -48,11 +48,6 @@
  * \attention
  *   * Note that `signed char` and `unsigned char` are absent from the list, because of
  * their type ambiguity with `int8_t` and `uint8_t`.
-<<<<<<< HEAD
- *   * Note that `wchar_t` is absent from the list for its notorious brokenness (different sizes and signedness
- * between platforms); use `char16_t` or `char32_t` instead.
-=======
->>>>>>> 41b42cc5
  */
 
 #pragma once
