// ============================================================================
//                 SeqAn - The Library for Sequence Analysis
// ============================================================================
//
// Copyright (c) 2006-2018, Knut Reinert & Freie Universitaet Berlin
// Copyright (c) 2016-2018, Knut Reinert & MPI Molekulare Genetik
// All rights reserved.
//
// Redistribution and use in source and binary forms, with or without
// modification, are permitted provided that the following conditions are met:
//
//     * Redistributions of source code must retain the above copyright
//       notice, this list of conditions and the following disclaimer.
//     * Redistributions in binary form must reproduce the above copyright
//       notice, this list of conditions and the following disclaimer in the
//       documentation and/or other materials provided with the distribution.
//     * Neither the name of Knut Reinert or the FU Berlin nor the names of
//       its contributors may be used to endorse or promote products derived
//       from this software without specific prior written permission.
//
// THIS SOFTWARE IS PROVIDED BY THE COPYRIGHT HOLDERS AND CONTRIBUTORS "AS IS"
// AND ANY EXPRESS OR IMPLIED WARRANTIES, INCLUDING, BUT NOT LIMITED TO, THE
// IMPLIED WARRANTIES OF MERCHANTABILITY AND FITNESS FOR A PARTICULAR PURPOSE
// ARE DISCLAIMED. IN NO EVENT SHALL KNUT REINERT OR THE FU BERLIN BE LIABLE
// FOR ANY DIRECT, INDIRECT, INCIDENTAL, SPECIAL, EXEMPLARY, OR CONSEQUENTIAL
// DAMAGES (INCLUDING, BUT NOT LIMITED TO, PROCUREMENT OF SUBSTITUTE GOODS OR
// SERVICES; LOSS OF USE, DATA, OR PROFITS; OR BUSINESS INTERRUPTION) HOWEVER
// CAUSED AND ON ANY THEORY OF LIABILITY, WHETHER IN CONTRACT, STRICT
// LIABILITY, OR TORT (INCLUDING NEGLIGENCE OR OTHERWISE) ARISING IN ANY WAY
// OUT OF THE USE OF THIS SOFTWARE, EVEN IF ADVISED OF THE POSSIBILITY OF SUCH
// DAMAGE.
//
// ============================================================================

/*!\file
 * \author Hannes Hauswedell <hannes.hauswedell AT fu-berlin.de>
 * \brief Provides seqan3::char_adaptation_concept and seqan3::uint_adaptation_concept.
 */

#pragma once

#include <seqan3/alphabet/concept.hpp>

namespace seqan3
{
/*!\interface seqan3::char_adaptation_concept <>
 * \extends seqan3::alphabet_concept
 * \brief A concept that covers char type adaptations for seqan3::alphabet_concept.
 * \ingroup adaptation
 *
 * \details
 * This concept introduces no formal requirements beyond those of seqan3::alphabet_concept
 * and type being one of the following types:
 *
 *   * `char`
 *   * `char16_t`
 *   * `char32_t`
 *
 * \attention
 *   * Note that `signed char` and `unsigned char` are absent from the list, because of
 * their type ambiguity with `int8_t` and `uint8_t`.
 *   * Note that `wchar_t` is absent from the list for its notorious brokenness (different sizes and signedness
 * between platforms); use `char16_t` or `char32_t` instead.
 *
 * \attention
 * Please be aware that this file needs be included **after** `alphabet/adaptation/char.hpp`.
 *
 * \par Concepts and doxygen
 * The requirements for this concept are given as related functions and metafunctions.
 * Types that satisfy this concept are shown as "implementing this interface".
 */
//!\cond
template <typename type>
<<<<<<< HEAD
concept bool char_adaptation_concept = alphabet_concept<type> &&
=======
concept char_adaptation_concept = alphabet_concept<type> &&
>>>>>>> 41b42cc5
                                       detail::is_char_adaptation_v<std::remove_reference_t<type>>;
//!\endcond

/*!\interface seqan3::uint_adaptation_concept <>
 * \extends seqan3::alphabet_concept
 * \brief A concept that covers uint type adaptations for seqan3::alphabet_concept.
 * \ingroup adaptation
 *
 * \details
 * This concept introduces no formal requirements beyond those of seqan3::alphabet_concept
 * and type being one of the following types:
 *
 *   * `uint8_t`
 *   * `uint16_t`
 *   * `uint32_t`
 *
 * \attention
 * Note that `uint64_t` is absent from the list, because there is no corresponding
 * character type.
 *
 * \attention
 * Please be aware that this file needs be included **after** `alphabet/adaptation/uint.hpp`.
 *
 * \par Concepts and doxygen
 * The requirements for this concept are given as related functions and metafunctions.
 * Types that satisfy this concept are shown as "implementing this interface".
 */
//!\cond
template <typename type>
<<<<<<< HEAD
concept bool uint_adaptation_concept = alphabet_concept<type> &&
=======
concept uint_adaptation_concept = alphabet_concept<type> &&
>>>>>>> 41b42cc5
                                       detail::is_uint_adaptation_v<std::remove_reference_t<type>>;
//!\endcond

} // namespace seqan3<|MERGE_RESOLUTION|>--- conflicted
+++ resolved
@@ -71,11 +71,7 @@
  */
 //!\cond
 template <typename type>
-<<<<<<< HEAD
-concept bool char_adaptation_concept = alphabet_concept<type> &&
-=======
 concept char_adaptation_concept = alphabet_concept<type> &&
->>>>>>> 41b42cc5
                                        detail::is_char_adaptation_v<std::remove_reference_t<type>>;
 //!\endcond
 
@@ -105,11 +101,7 @@
  */
 //!\cond
 template <typename type>
-<<<<<<< HEAD
-concept bool uint_adaptation_concept = alphabet_concept<type> &&
-=======
 concept uint_adaptation_concept = alphabet_concept<type> &&
->>>>>>> 41b42cc5
                                        detail::is_uint_adaptation_v<std::remove_reference_t<type>>;
 //!\endcond
 
