--- conflicted
+++ resolved
@@ -89,10 +89,7 @@
 /*!\namespace std
  * \brief SeqAn specific customisations in the standard namespace.
  */
-<<<<<<< HEAD
-=======
 
->>>>>>> 41b42cc5
 /*!\mainpage SeqAn3 API documentation
  *
  * This is the API documentation for the SeqAn3 library.
