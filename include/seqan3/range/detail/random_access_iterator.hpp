// ============================================================================
//                 SeqAn - The Library for Sequence Analysis
// ============================================================================
//
// Copyright (c) 2006-2017, Knut Reinert & Freie Universitaet Berlin
// Copyright (c) 2016-2017, Knut Reinert & MPI Molekulare Genetik
// All rights reserved.
//
// Redistribution and use in source and binary forms, with or without
// modification, are permitted provided that the following conditions are met:
//
//     * Redistributions of source code must retain the above copyright
//       notice, this list of conditions and the following disclaimer.
//     * Redistributions in binary form must reproduce the above copyright
//       notice, this list of conditions and the following disclaimer in the
//       documentation and/or other materials provided with the distribution.
//     * Neither the name of Knut Reinert or the FU Berlin nor the names of
//       its contributors may be used to endorse or promote products derived
//       from this software without specific prior written permission.
//
// THIS SOFTWARE IS PROVIDED BY THE COPYRIGHT HOLDERS AND CONTRIBUTORS "AS IS"
// AND ANY EXPRESS OR IMPLIED WARRANTIES, INCLUDING, BUT NOT LIMITED TO, THE
// IMPLIED WARRANTIES OF MERCHANTABILITY AND FITNESS FOR A PARTICULAR PURPOSE
// ARE DISCLAIMED. IN NO EVENT SHALL KNUT REINERT OR THE FU BERLIN BE LIABLE
// FOR ANY DIRECT, INDIRECT, INCIDENTAL, SPECIAL, EXEMPLARY, OR CONSEQUENTIAL
// DAMAGES (INCLUDING, BUT NOT LIMITED TO, PROCUREMENT OF SUBSTITUTE GOODS OR
// SERVICES; LOSS OF USE, DATA, OR PROFITS; OR BUSINESS INTERRUPTION) HOWEVER
// CAUSED AND ON ANY THEORY OF LIABILITY, WHETHER IN CONTRACT, STRICT
// LIABILITY, OR TORT (INCLUDING NEGLIGENCE OR OTHERWISE) ARISING IN ANY WAY
// OUT OF THE USE OF THIS SOFTWARE, EVEN IF ADVISED OF THE POSSIBILITY OF SUCH
// DAMAGE.
//
// ============================================================================

/*!\file
 * \brief Provides the seqan3::detail::random_access_iterator class.
 * \author Marie Hoffmann <marie.hoffmann AT fu-berlin.de>
 * \ingroup range
 */

#pragma once

#include <cassert>
#include <type_traits>

#include <range/v3/utility/iterator_traits.hpp>

#include <seqan3/core/concept/iterator.hpp>
#include <seqan3/range/concept.hpp>

namespace seqan3::detail
{

/*!\brief Implementation of a random access iterator on an input container pointer.
 * \tparam container_type The data structure on which the iterator operates, e.g. `std::vector<int>`.
 *
 * No iterator operation will modify the container. Arithmetic and boolean
 * operations are applied to the iterator positions, not the corresponding values
 * of their containers.
 *
 * The iterator makes certain assumptions on the `container_type`, but does not formally require
 * it to satisfy the seqan3::random_access_range_concept, because the iterator itself is
 * a requirement for this.
 */
template <typename container_type>
<<<<<<< HEAD
    //requires random_access_range_concept<container_type> && sized_range_concept<container_type>
    requires container_concept<container_type> && sized_range_concept<container_type>
=======
>>>>>>> 563b6ab8
class random_access_iterator
{

private:
    //!\brief Iterator stores pointer to underlying container structure.
    typename std::add_pointer_t<container_type> host{nullptr};
    //!\brief Use container's size_type as a position.
    using position_type =  ranges::v3::size_type_t<container_type>;
    //!\brief Store position index for container.
    position_type pos{static_cast<position_type>(0)};

    //!\brief This friend declaration is required to allow non-const to const-construction.
    template <typename t>
        requires std::is_same_v<std::remove_const_t<container_type>, t> &&
                 std::is_same_v<container_type, std::add_const_t<t>>
    friend class random_access_iterator;

public:
    //!\brief Type for distances between iterators.
    using difference_type = ranges::v3::difference_type_t<container_type>;
    //!\brief Value type of container elements.
    using value_type = ranges::v3::value_type_t<container_type>;
    //!\brief Use reference type defined by container.
    using reference = std::conditional_t<std::is_const_v<container_type>,
                                         typename container_type::const_reference,
                                         typename container_type::reference>;
    //!\brief Use const reference type provided by container.
    using const_reference = typename container_type::const_reference;
    //!\brief Pointer type is pointer of container element type.
    using pointer = value_type *;
    //!\brief Tag this class as a random access iterator.
    using iterator_category = std::random_access_iterator_tag;

    /*!\name Constructors/Destructors
     * \{
    */
    // \brief Default constructor.
    constexpr random_access_iterator() = default;

    //!\brief Construct by host, default position pointer with 0.
    explicit constexpr random_access_iterator(container_type & host) noexcept : host{&host} {}

    //!\brief Construct by host and explicit position.
    constexpr random_access_iterator(container_type & host, position_type const pos) noexcept : host{&host}, pos{pos} {}

    //!\brief Copy constructor.
    constexpr random_access_iterator(random_access_iterator const &) = default;

    //!\brief Copy construction via assignment.
    constexpr random_access_iterator & operator=(random_access_iterator const &) = default;

    //!\brief Move constructor.
    constexpr random_access_iterator (random_access_iterator &&) = default;

    //!\brief Move assignment.
    constexpr random_access_iterator & operator=(random_access_iterator &&) = default;

    //!\brief Use default deconstructor.
    ~random_access_iterator() = default;

    //!\brief Constructor for const version from non-const version.
    template <typename t>
    //!\cond
        requires std::is_same_v<std::remove_const_t<container_type>, t> &&
                 std::is_same_v<container_type, std::add_const_t<t>>
    //!\endcond
    constexpr random_access_iterator(random_access_iterator<t> const & rhs) noexcept :
        host{rhs.host}, pos{rhs.pos}
    {}
    //!\}

    /*!\name Comparison operators
     * \brief Compares only the absolute position of two iterators.
     * \{
     */
    constexpr bool operator==(random_access_iterator const & rhs) const noexcept
    {
        return pos == rhs.pos;
    }

    constexpr bool operator!=(random_access_iterator const & rhs) const noexcept
    {
        return pos != rhs.pos;
    }

    constexpr bool operator<(random_access_iterator const & rhs) const noexcept
    {
        return static_cast<bool>(pos < rhs.pos);
    }

    constexpr bool operator>(random_access_iterator const & rhs) const noexcept
    {
        return pos > rhs.pos;
    }

    constexpr bool operator<=(random_access_iterator const & rhs) const noexcept
    {
        return pos <= rhs.pos;
    }

    constexpr bool operator>=(random_access_iterator const & rhs) const noexcept
    {
        return pos >= rhs.pos;
    }
    //!\}

    /*!\name Arithmetic operators
     * \{
    */
    //!\brief Pre-increment, return updated iterator.
    constexpr random_access_iterator & operator++() noexcept
    {
        ++pos;
        return (*this);
    }

    //!\brief Post-increment, return previous iterator state.
    constexpr random_access_iterator operator++(int) noexcept
    {
        random_access_iterator cpy{*this};
        ++pos;
        return cpy;
    }

    //!\brief Pre-decrement, return updated iterator.
    constexpr random_access_iterator & operator--() noexcept
    {
        --pos;
        return *this;
    }

    //!\brief Post-decrement, return previous iterator state.
    constexpr random_access_iterator operator--(int) noexcept
    {
        random_access_iterator cpy{*this};
        --pos;
        return cpy;
    }

    //!\brief Forward this iterator.
    constexpr random_access_iterator & operator+=(difference_type const skip) noexcept
    {
        pos += skip;
        return *this;
    }

    //!\brief Forward copy of this iterator.
    constexpr random_access_iterator operator+(difference_type const skip) const noexcept
    {
        return random_access_iterator{*host, static_cast<position_type>(pos + skip)};
    }

    //!\brief Non-member operator+ delegates to non-friend operator+.
    friend random_access_iterator operator+(difference_type const skip , random_access_iterator const & it) noexcept
    {
        return it + skip;
    }

    //!\brief Decrement iterator by skip.
    constexpr random_access_iterator & operator-=(difference_type const skip) noexcept
    {
        pos -= skip;
        return *this;
    }

    //!\brief Return decremented copy of this iterator.
    constexpr random_access_iterator operator-(difference_type const skip) const noexcept
    {
        return random_access_iterator{*host, static_cast<position_type>(pos - skip)};
    }

    //!\brief Non-member operator- delegates to non-friend operator-.
    constexpr friend random_access_iterator operator-(difference_type const skip, random_access_iterator const & it) noexcept
    {
        return it - skip;
    }

    //!\brief Return offset between this and remote iterator's position.
    constexpr difference_type operator-(random_access_iterator const lhs) const noexcept
    {
        return static_cast<difference_type>(pos - lhs.pos);
    }
    //!\}

    /*!\name Reference/Dereference operators
     * \{
    */
    //!\brief Dereference operator returns element currently pointed at.
    constexpr reference operator*() noexcept(noexcept((*host)[pos]))
    {
        return (*host)[pos];
    }

    //!\brief Return pointer to this iterator.
    constexpr pointer operator->() const noexcept(noexcept((&host)[pos]))
    {
        return &host[pos];
    }

    //!\brief Return underlying container value currently pointed at.
    constexpr reference operator[](position_type const n) const noexcept(noexcept((*host)[pos+n]))
    {
        return (*host)[pos + n];
    }
    //!\}
};

} // namespace seqan3::detail

static_assert(static_cast<bool>(ranges::concepts::models<ranges::concepts::RandomAccessIterator, seqan3::detail::random_access_iterator<std::vector<int>>>()));<|MERGE_RESOLUTION|>--- conflicted
+++ resolved
@@ -63,11 +63,6 @@
  * a requirement for this.
  */
 template <typename container_type>
-<<<<<<< HEAD
-    //requires random_access_range_concept<container_type> && sized_range_concept<container_type>
-    requires container_concept<container_type> && sized_range_concept<container_type>
-=======
->>>>>>> 563b6ab8
 class random_access_iterator
 {
 
