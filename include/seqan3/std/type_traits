// -*- C++ -*-
// -----------------------------------------------------------------------------------------------------
// Copyright (c) 2006-2021, Knut Reinert & Freie Universität Berlin
// Copyright (c) 2016-2021, Knut Reinert & MPI für molekulare Genetik
// This file may be used, modified and/or redistributed under the terms of the 3-clause BSD-License
// shipped with this file and also available at: https://github.com/seqan/seqan3/blob/master/LICENSE.md
// -----------------------------------------------------------------------------------------------------

/*!\file
 * \brief The [\<type_traits\> header](https://en.cppreference.com/w/cpp/header/type_traits) from C++20's standard
 *        library.
 * \author Hannes Hauswedell <hannes.hauswedell AT fu-berlin.de>
 */

#pragma once

#include <type_traits>

<<<<<<< HEAD
//!\brief std::common_reference has no feature detection macro, but is available since gcc version >=10 (in C++2a mode).
#ifndef SEQAN3_CPP_LIB_COMMON_REFERENCE
#   if defined(_GLIBCXX_RELEASE) && _GLIBCXX_RELEASE >= 10 && __cplusplus > 201703L
#       define SEQAN3_CPP_LIB_COMMON_REFERENCE 1
#   endif
#endif

//!\brief A workaround for __cpp_lib_remove_cvref for gcc version >=9.0 and <9.4 (in C++17 mode).
//!       Those versions implemented std::remove_cvref_t, but did not define that feature detection macro.
=======
/*!\defgroup std_type_traits type_traits
 * \ingroup std
 * \brief The [\<type_traits\> header](https://en.cppreference.com/w/cpp/header/type_traits) from C++20's standard
 *        library.
 */

/*!\brief A workaround for __cpp_lib_remove_cvref for gcc version >=9.0 and <9.4 (in C++17 mode).
 *        Those versions implemented std::remove_cvref_t, but did not define that feature detection macro.
 * \ingroup std_type_traits
 */
#ifdef SEQAN3_DOXYGEN_ONLY // needed as seqan3/core/platform.hpp might not be included
#if SEQAN3_DOXYGEN_ONLY(1)0
// documentation-only
#define SEQAN3_CPP_LIB_REMOVE_CVREF IMPLEMENTATION_DEFINED
#undef SEQAN3_CPP_LIB_REMOVE_CVREF
#endif // SEQAN3_DOXYGEN_ONLY(1)0
#endif // SEQAN3_DOXYGEN_ONLY

>>>>>>> 3a9932fe
#ifndef SEQAN3_CPP_LIB_REMOVE_CVREF
#   if defined(__cpp_lib_remove_cvref)
#       define SEQAN3_CPP_LIB_REMOVE_CVREF 1
#   elif defined(_GLIBCXX_RELEASE) && _GLIBCXX_RELEASE == 9 && __cplusplus > 201703L
#       define SEQAN3_CPP_LIB_REMOVE_CVREF 1
#   endif
#endif

namespace std
{

// ----------------------------------------------------------------------------
// remove_cvref_t
// ----------------------------------------------------------------------------
#ifndef SEQAN3_CPP_LIB_REMOVE_CVREF
/*!\brief Return the input type with `const`, `volatile` and references removed.
 * \tparam t The type to operate on.
 * \ingroup std_type_traits
 */
template <typename t>
struct remove_cvref;

//!\cond
template <typename t>
    requires true
struct remove_cvref<t> // needed for gcc-9, it defines std::remove_cvref but does not populate __cpp_lib_remove_cvref
{
    using type = std::remove_cv_t<std::remove_reference_t<t>>;
};
//!\endcond

/*!\brief Return the input type with `const`, `volatile` and references removed (transformation_trait shortcut).
 * \tparam t The type to operate on.
 * \ingroup std_type_traits
 */
template <typename t>
using remove_cvref_t = typename remove_cvref<t>::type;
#endif // SEQAN3_CPP_LIB_REMOVE_CVREF

// ----------------------------------------------------------------------------
// type_identity
// ----------------------------------------------------------------------------
#ifndef __cpp_lib_type_identity

/*!\brief The identity transformation (a transformation_trait that returns the input).
 * \tparam t The type to operate on.
 * \see https://en.cppreference.com/w/cpp/types/type_identity
 * \ingroup std_type_traits
 */
template <typename t>
struct type_identity;

//!\cond
template <typename t>
    requires true
struct type_identity<t>
{
    //!\brief The return type (which is the argument).
    using type = t;
};
//!\endcond

/*!\brief A shortcut for std::type_identity.
 * \tparam t The type to operate on.
 * \ingroup std_type_traits
 */
template <typename t>
using type_identity_t = typename type_identity<t>::type;
#endif // __cpp_lib_type_identity

} // namespace std

#ifndef SEQAN3_CPP_LIB_COMMON_REFERENCE
#include <range/v3/utility/common_type.hpp>
//!\cond
namespace std
{
template <typename ...Ts>
using common_reference = ::ranges::common_reference<Ts...>;

template <typename ...Ts>
using common_reference_t = ::ranges::common_reference_t<Ts...>;
//!\endcond
} // namespace std
#endif<|MERGE_RESOLUTION|>--- conflicted
+++ resolved
@@ -12,26 +12,22 @@
  * \author Hannes Hauswedell <hannes.hauswedell AT fu-berlin.de>
  */
 
+/*!\defgroup std_type_traits type_traits
+ * \ingroup std
+ * \brief The [\<type_traits\> header](https://en.cppreference.com/w/cpp/header/type_traits) from C++20's standard
+ *        library.
+ */
+
 #pragma once
 
 #include <type_traits>
 
-<<<<<<< HEAD
 //!\brief std::common_reference has no feature detection macro, but is available since gcc version >=10 (in C++2a mode).
 #ifndef SEQAN3_CPP_LIB_COMMON_REFERENCE
 #   if defined(_GLIBCXX_RELEASE) && _GLIBCXX_RELEASE >= 10 && __cplusplus > 201703L
 #       define SEQAN3_CPP_LIB_COMMON_REFERENCE 1
 #   endif
 #endif
-
-//!\brief A workaround for __cpp_lib_remove_cvref for gcc version >=9.0 and <9.4 (in C++17 mode).
-//!       Those versions implemented std::remove_cvref_t, but did not define that feature detection macro.
-=======
-/*!\defgroup std_type_traits type_traits
- * \ingroup std
- * \brief The [\<type_traits\> header](https://en.cppreference.com/w/cpp/header/type_traits) from C++20's standard
- *        library.
- */
 
 /*!\brief A workaround for __cpp_lib_remove_cvref for gcc version >=9.0 and <9.4 (in C++17 mode).
  *        Those versions implemented std::remove_cvref_t, but did not define that feature detection macro.
@@ -45,7 +41,6 @@
 #endif // SEQAN3_DOXYGEN_ONLY(1)0
 #endif // SEQAN3_DOXYGEN_ONLY
 
->>>>>>> 3a9932fe
 #ifndef SEQAN3_CPP_LIB_REMOVE_CVREF
 #   if defined(__cpp_lib_remove_cvref)
 #       define SEQAN3_CPP_LIB_REMOVE_CVREF 1
