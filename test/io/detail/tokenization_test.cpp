// ==========================================================================
//                 SeqAn - The Library for Sequence Analysis
// ==========================================================================
//
// Copyright (c) 2006-2017, Knut Reinert, FU Berlin
// Copyright (c) 2016-2017, Knut Reinert & MPI Molekulare Genetik
// All rights reserved.
//
// Redistribution and use in source and binary forms, with or without
// modification, are permitted provided that the following conditions are met:
//
//     * Redistributions of source code must retain the above copyright
//       notice, this list of conditions and the following disclaimer.
//     * Redistributions in binary form must reproduce the above copyright
//       notice, this list of conditions and the following disclaimer in the
//       documentation and/or other materials provided with the distribution.
//     * Neither the name of Knut Reinert or the FU Berlin nor the names of
//       its contributors may be used to endorse or promote products derived
//       from this software without specific prior written permission.
//
// THIS SOFTWARE IS PROVIDED BY THE COPYRIGHT HOLDERS AND CONTRIBUTORS "AS IS"
// AND ANY EXPRESS OR IMPLIED WARRANTIES, INCLUDING, BUT NOT LIMITED TO, THE
// IMPLIED WARRANTIES OF MERCHANTABILITY AND FITNESS FOR A PARTICULAR PURPOSE
// ARE DISCLAIMED. IN NO EVENT SHALL KNUT REINERT OR THE FU BERLIN BE LIABLE
// FOR ANY DIRECT, INDIRECT, INCIDENTAL, SPECIAL, EXEMPLARY, OR CONSEQUENTIAL
// DAMAGES (INCLUDING, BUT NOT LIMITED TO, PROCUREMENT OF SUBSTITUTE GOODS OR
// SERVICES; LOSS OF USE, DATA, OR PROFITS; OR BUSINESS INTERRUPTION) HOWEVER
// CAUSED AND ON ANY THEORY OF LIABILITY, WHETHER IN CONTRACT, STRICT
// LIABILITY, OR TORT (INCLUDING NEGLIGENCE OR OTHERWISE) ARISING IN ANY WAY
// OUT OF THE USE OF THIS SOFTWARE, EVEN IF ADVISED OF THE POSSIBILITY OF SUCH
// DAMAGE.
//
// ==========================================================================

#include <gtest/gtest.h>

#include <string>
#include <vector>
#include <iterator>

#include <range/v3/utility/iterator.hpp>
#include <range/v3/istream_range.hpp>

#include <seqan3/io/detail/tokenization.hpp>

using namespace seqan3;

// What we actually want is a direction_iterator over stl containers and
// And we want to make them applicable to streams

// For example our own stream iterator can do this, if we pass our own stream_adapter.
// We want them chunkable if the container allows for it.

TEST(tokenization_test, write_container_to_container)
{
    using namespace seqan3::detail;

    using std::size;
    using std::begin;

    std::string out{};
    std::string in{"hello world"};

    {  // standard iterator + output_iterator
        write(begin(in), size(in), make_preferred_output_iterator(out));
        EXPECT_EQ(out, in);
    }

    {  // standrd iterator + output
        out.clear();
        write(begin(in), size(in), out);
        EXPECT_EQ(out, in);
    }

    {  // input_iterator + output_iterator
        out.clear();
        auto rng = make_preferred_input_iterator_range(in);
        write(std::get<0>(rng), size(in), make_preferred_output_iterator(out));
        EXPECT_EQ(out, in);
    }

    {  // container interface
        out.clear();
        write(in, out);
        EXPECT_EQ(out, in);
    }
}

TEST(tokenization_test, write_container_to_stream)
{
    using namespace seqan3::detail;

    std::string in{"hello world"};

    {  // Container input interface.
        std::ostringstream out{};
        write(in, out);
        EXPECT_EQ(out.str(), in);
    }

    {  // standard iterator interface.
        std::ostringstream out{};
        write(begin(in), size(in), out);
        EXPECT_EQ(out.str(), in);
    }

    {  // standard iterator interface + output_iterator.
        std::ostringstream out{};
        write(begin(in), size(in), make_preferred_output_iterator(out));
        EXPECT_EQ(out.str(), in);
    }

    {  // input_iterator interface + output_iterator.
        std::ostringstream out{};
        auto rng = make_preferred_input_iterator_range(in);
        write(std::get<0>(rng), size(in), make_preferred_output_iterator(out));
        EXPECT_EQ(out.str(), in);
    }
}

TEST(tokenization_test, write_stream_to_container)
{
    using namespace seqan3::detail;

    {  // istream interface.
        std::istringstream in{"hello_world"};
        std::string out;
        std::istream_iterator<char> it{in};
        write(it, 11, out);
        EXPECT_EQ(out, in.str());
    }

    {  // input_iterator interface.
        std::istringstream in{"hello_world"};
        std::string out;
        auto rng = make_preferred_input_iterator_range(in);
        write(std::get<0>(rng), 11, out);
        EXPECT_EQ(out, in.str());
    }
}

TEST(tokenization_test, write_stream_to_stream)
{
    using namespace seqan3::detail;

    {  // istream interface.
        std::istringstream in{"hello_world"};
        std::ostringstream out;
        std::istream_iterator<char> i_it{in};

        write(i_it, 11, out);
        EXPECT_EQ(out.str(), in.str());
    }

    {  // istream interface.
        std::istringstream in{"hello_world"};
        std::ostringstream out;
        std::istream_iterator<char> i_it{in};

        // ostream iterator does not implement the value_type metafunction -> evaluates to void?
        ranges::v3::ostream_iterator<char> o_it{out};

        write(i_it, 11, o_it);
        EXPECT_EQ(out.str(), in.str());
    }

    {  // input_iterator interface.
        std::istringstream in{"hello_world"};
        std::ostringstream out;
        auto rng = make_preferred_input_iterator_range(in);
        write(std::get<0>(rng), 11, make_preferred_output_iterator(out));
        EXPECT_EQ(out.str(), in.str());
    }
}

TEST(tokenization_test, write_container_to_array)
{

}

TEST(tokenization_test, write_array_to_stream)
{

}

TEST(tokenization_test, write_stream_to_array)
{

}

TEST(tokenization_test, write_array_to_array)
{

}

TEST(tokenization_test, read_impl)
{
    using namespace seqan3::detail;

    {  // istream interface.
        std::istringstream in{"hello_world"};
        std::ostringstream out;

        std::istream_iterator<char> it{in};
<<<<<<< HEAD
        auto o_iter = make_preferred_output_iterator(out);
        do_get(it, std::istream_iterator<char>{}, o_iter, equals_char<'_'>{}, equals_char<'o'>{});
=======
        auto o_iter = output_iterator(out);
        read_impl(it, std::istream_iterator<char>{}, o_iter, equals_char<'_'>{}, equals_char<'o'>{});
>>>>>>> 702db3ac
        EXPECT_EQ(out.str(), "hell");
        read_impl(it, std::istream_iterator<char>{}, o_iter, equals_char<'\n'>{}, equals_char<'l'>{});
        EXPECT_EQ(out.str(), "hell_word");
    }

    {  // container interface.
        std::string in{"hello_world"};
        std::ostringstream out;
        auto o_iter = make_preferred_output_iterator(out);
        auto it = std::begin(in);
        read_impl(it, std::end(in), o_iter, equals_char<'_'>{}, equals_char<'o'>{});
        EXPECT_EQ(out.str(), "hell");
        read_impl(it, std::end(in), o_iter, equals_char<'\n'>{}, equals_char<'l'>{});
        EXPECT_EQ(out.str(), "hell_word");
    }
}

TEST(tokenization_test, read_impl_chunked)
{
    using namespace seqan3::detail;

    {  // istream interface.
        std::istringstream in{"hello_world"};
        std::string out;

        auto [r_beg, r_end] = make_preferred_input_iterator_range(in);
        auto o_iter = make_preferred_output_iterator(out);

        read_impl(r_beg, r_end, o_iter, equals_char<'_'>{}, equals_char<'o'>{});
        EXPECT_EQ(out, "hell");
        read_impl(r_beg, r_end, o_iter, equals_char<'\n'>{}, equals_char<'l'>{});
        EXPECT_EQ(out, "hell_word");
    }

    {  // container interface.
        std::string in{"hello_world"};
        std::string out;
<<<<<<< HEAD
        auto o_iter = make_preferred_output_iterator(out);
        auto [r_beg, r_end] = make_preferred_input_iterator_range(in);
        do_get(r_beg, r_end, o_iter, equals_char<'_'>{}, equals_char<'o'>{});
=======
        auto o_iter = output_iterator(out);
        auto [r_beg, r_end] = input_iterator(in);
        read_impl(r_beg, r_end, o_iter, equals_char<'_'>{}, equals_char<'o'>{});
>>>>>>> 702db3ac
        EXPECT_EQ(out, "hell");
        read_impl(r_beg, r_end, o_iter, equals_char<'\n'>{}, equals_char<'l'>{});
        EXPECT_EQ(out, "hell_word");
    }
}

TEST(tokenization_test, ignore_impl)
{
    using namespace seqan3::detail;

    {  // istream interface.
        std::istringstream in{"hello_world"};

        std::istream_iterator<char> it{in};
        ignore_impl(it, std::istream_iterator<char>{}, equals_char<'_'>{});
        EXPECT_EQ(*it, '_');
        ignore_impl(it, std::istream_iterator<char>{}, equals_char<'d'>{});
        EXPECT_EQ(*it, 'd');
    }

    {  // container interface.
        std::string in{"hello_world"};
        auto it = std::begin(in);
        ignore_impl(it, std::end(in), equals_char<'_'>{});
        EXPECT_EQ(*it, '_');
        ignore_impl(it, std::end(in), equals_char<'d'>{});
        EXPECT_EQ(*it, 'd');
    }
}

TEST(tokenization_test, ignore_impl_chunked)
{
    using namespace seqan3::detail;

    {  // istream interface.
        std::istringstream in{"hello_world"};

<<<<<<< HEAD
        auto [r_beg, r_end] = make_preferred_input_iterator_range(in);
        do_ignore(r_beg, r_end, equals_char<'_'>{});
=======
        auto [r_beg, r_end] = input_iterator(in);
        ignore_impl(r_beg, r_end, equals_char<'_'>{});
>>>>>>> 702db3ac
        EXPECT_EQ(*r_beg, '_');
        ignore_impl(r_beg, r_end, equals_char<'d'>{});
        EXPECT_EQ(*r_beg, 'd');
    }

    {  // container interface.
        std::string in{"hello_world"};

<<<<<<< HEAD
        auto [r_beg, r_end] = make_preferred_input_iterator_range(in);
        do_ignore(r_beg, r_end, equals_char<'_'>{});
=======
        auto [r_beg, r_end] = input_iterator(in);
        ignore_impl(r_beg, r_end, equals_char<'_'>{});
>>>>>>> 702db3ac
        EXPECT_EQ(*r_beg, '_');
        ignore_impl(r_beg, r_end, equals_char<'d'>{});
        EXPECT_EQ(*r_beg, 'd');
    }
}

TEST(tokenization_test, ignore)
{
    using namespace seqan3::detail;

    {  // container interface.
        std::string in{"hello_world\n\rHello Berlin & Hello Seqan"};

        auto it = std::begin(in);
        ignore(it, std::end(in));                         //ignore just one char
        EXPECT_EQ(*it, 'e');
        ignore(it, std::end(in), equals_char<'_'>{});     //ignore until '_'
        EXPECT_EQ(*it, '_');
        ignore(it, std::end(in), 3);                      //ignore the next 3  ---> 'l'
        EXPECT_EQ(*it, 'r');
        ignore_line(it, std::end(in));                    //ignore the curent line ---> 'H'
        EXPECT_EQ(*it, 'H');
        ignore_n(it, std::end(in), 6);                    //ignore_n the next 6  ---> 'B'
        EXPECT_EQ(*it, 'B');
        ignore(it, std::end(in), is_whitespace());        //ignore until the next whitespace  ---> ' '
        EXPECT_EQ(*it, ' ');
    }
}

TEST(tokenization_test, ignore_chunked)
{
    using namespace seqan3::detail;

    {  // istream interface.
        std::istringstream in{"hello_world\n\rHello Berlin & Hello Seqan"};

        auto [r_beg, r_end] = make_preferred_input_iterator_range(in);
        ignore(r_beg, r_end);                         //ignore just one char
        EXPECT_EQ(*r_beg, 'e');
        ignore(r_beg, r_end, equals_char<'_'>{});     //ignore until '_'
        EXPECT_EQ(*r_beg, '_');
        ignore(r_beg, r_end, 3);                      //ignore the next 3  ---> 'l'
        EXPECT_EQ(*r_beg, 'r');
        ignore_line(r_beg, r_end);                    //ignore the curent line ---> 'H'
        EXPECT_EQ(*r_beg, 'H');
        ignore_n(r_beg, r_end, 6);                    //ignore_n the next 6  ---> 'B'
        EXPECT_EQ(*r_beg, 'B');
        ignore(r_beg, r_end, is_whitespace());        //ignore until the next whitespace  ---> ' '
        EXPECT_EQ(*r_beg, ' ');
    }

    {  // container interface.
        std::string in{"hello_world\n\rHello Berlin & Hello Seqan"};

        auto [r_beg, r_end] = make_preferred_input_iterator_range(in);
        ignore(r_beg, r_end);                         //ignore just one char
        EXPECT_EQ(*r_beg, 'e');
        ignore(r_beg, r_end, equals_char<'_'>{});     //ignore until '_'
        EXPECT_EQ(*r_beg, '_');
        ignore(r_beg, r_end, 3);                      //ignore the next 3  ---> 'l'
        EXPECT_EQ(*r_beg, 'r');
        ignore_line(r_beg, r_end);                    //ignore the curent line ---> 'H'
        EXPECT_EQ(*r_beg, 'H');
        ignore_n(r_beg, r_end, 6);                    //ignore_n the next 6  ---> 'B'
        EXPECT_EQ(*r_beg, 'B');
        ignore(r_beg, r_end, is_whitespace());        //ignore until the next whitespace  ---> ' '
        EXPECT_EQ(*r_beg, ' ');
    }
}<|MERGE_RESOLUTION|>--- conflicted
+++ resolved
@@ -202,13 +202,8 @@
         std::ostringstream out;
 
         std::istream_iterator<char> it{in};
-<<<<<<< HEAD
         auto o_iter = make_preferred_output_iterator(out);
-        do_get(it, std::istream_iterator<char>{}, o_iter, equals_char<'_'>{}, equals_char<'o'>{});
-=======
-        auto o_iter = output_iterator(out);
         read_impl(it, std::istream_iterator<char>{}, o_iter, equals_char<'_'>{}, equals_char<'o'>{});
->>>>>>> 702db3ac
         EXPECT_EQ(out.str(), "hell");
         read_impl(it, std::istream_iterator<char>{}, o_iter, equals_char<'\n'>{}, equals_char<'l'>{});
         EXPECT_EQ(out.str(), "hell_word");
@@ -246,15 +241,9 @@
     {  // container interface.
         std::string in{"hello_world"};
         std::string out;
-<<<<<<< HEAD
         auto o_iter = make_preferred_output_iterator(out);
         auto [r_beg, r_end] = make_preferred_input_iterator_range(in);
-        do_get(r_beg, r_end, o_iter, equals_char<'_'>{}, equals_char<'o'>{});
-=======
-        auto o_iter = output_iterator(out);
-        auto [r_beg, r_end] = input_iterator(in);
         read_impl(r_beg, r_end, o_iter, equals_char<'_'>{}, equals_char<'o'>{});
->>>>>>> 702db3ac
         EXPECT_EQ(out, "hell");
         read_impl(r_beg, r_end, o_iter, equals_char<'\n'>{}, equals_char<'l'>{});
         EXPECT_EQ(out, "hell_word");
@@ -292,13 +281,8 @@
     {  // istream interface.
         std::istringstream in{"hello_world"};
 
-<<<<<<< HEAD
-        auto [r_beg, r_end] = make_preferred_input_iterator_range(in);
-        do_ignore(r_beg, r_end, equals_char<'_'>{});
-=======
-        auto [r_beg, r_end] = input_iterator(in);
+        auto [r_beg, r_end] = make_preferred_input_iterator_range(in);
         ignore_impl(r_beg, r_end, equals_char<'_'>{});
->>>>>>> 702db3ac
         EXPECT_EQ(*r_beg, '_');
         ignore_impl(r_beg, r_end, equals_char<'d'>{});
         EXPECT_EQ(*r_beg, 'd');
@@ -307,13 +291,8 @@
     {  // container interface.
         std::string in{"hello_world"};
 
-<<<<<<< HEAD
-        auto [r_beg, r_end] = make_preferred_input_iterator_range(in);
-        do_ignore(r_beg, r_end, equals_char<'_'>{});
-=======
-        auto [r_beg, r_end] = input_iterator(in);
+        auto [r_beg, r_end] = make_preferred_input_iterator_range(in);
         ignore_impl(r_beg, r_end, equals_char<'_'>{});
->>>>>>> 702db3ac
         EXPECT_EQ(*r_beg, '_');
         ignore_impl(r_beg, r_end, equals_char<'d'>{});
         EXPECT_EQ(*r_beg, 'd');
